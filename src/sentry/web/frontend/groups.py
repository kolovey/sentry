--- conflicted
+++ resolved
@@ -460,13 +460,8 @@
     if response:
         return response
 
-<<<<<<< HEAD
-    redirect = request.META.get('HTTP_REFERER') or reverse('sentry', kwargs={
+    redirect = request.META.get('HTTP_REFERER') or reverse('sentry-stream', kwargs={
         'organization_slug': organization.slug,
-=======
-    redirect = request.META.get('HTTP_REFERER') or reverse('sentry-stream', kwargs={
-        'team_slug': team.slug,
->>>>>>> bec8634f
         'project_id': group.project.slug
     })
     return HttpResponseRedirect(redirect)