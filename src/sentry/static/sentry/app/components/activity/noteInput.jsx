--- conflicted
+++ resolved
@@ -232,14 +232,6 @@
   },
 
   getMemberData() {
-<<<<<<< HEAD
-    return this.state.memberList.map(member => {
-      return {
-        id: member.id,
-        display: member.name,
-        email: member.email
-      };
-=======
     let sessionUser = ConfigStore.get('user');
     let results = [];
     this.state.memberList.forEach(member => {
@@ -250,7 +242,6 @@
           email: member.email
         });
       }
->>>>>>> 2a8650b4
     });
     return results;
   },
