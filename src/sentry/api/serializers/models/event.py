from __future__ import absolute_import

from sentry.api.serializers import Serializer, register
from sentry.models import Event


@register(Event)
class EventSerializer(Serializer):
    def _get_entries(self, event, user):
        # XXX(dcramer): These are called entries for future-proofing
        interface_list = []
        for key, interface in event.interfaces.iteritems():
<<<<<<< HEAD
            # we treat user as a special contextual item
            if key == 'sentry.interfaces.User':
                continue

=======
            if key == 'user':
                continue
>>>>>>> 9f6a5695
            entry = {
                'data': interface.to_json(),
                'type': interface.get_alias(),
            }
            interface_list.append((interface, entry))
        interface_list.sort(key=lambda x: x[0].get_display_score(), reverse=True)

        return [i[1] for i in interface_list]

    def get_attrs(self, item_list, user):
        Event.objects.bind_nodes(item_list, 'data')

        results = {}
        for item in item_list:
            user_interface = item.interfaces.get('sentry.interfaces.User')
            if user_interface:
                user_data = user_interface.to_json()
            else:
                user_data = None

            results[item] = {
                'entries': self._get_entries(item, user),
                'user': user_data,
            }
        return results

    def serialize(self, obj, attrs, user):

        d = {
            'id': str(obj.id),
            'eventID': str(obj.event_id),
            'size': obj.size,
            'entries': attrs['entries'],
            'message': obj.message,
            'user': attrs['user'],
<<<<<<< HEAD
=======
            'context': obj.data.get('extra', {}),
>>>>>>> 9f6a5695
            'tags': obj.get_tags(),
            'platform': obj.platform,
            'dateCreated': obj.datetime,
            'timeSpent': obj.time_spent,
        }
        return d<|MERGE_RESOLUTION|>--- conflicted
+++ resolved
@@ -10,15 +10,10 @@
         # XXX(dcramer): These are called entries for future-proofing
         interface_list = []
         for key, interface in event.interfaces.iteritems():
-<<<<<<< HEAD
             # we treat user as a special contextual item
             if key == 'sentry.interfaces.User':
                 continue
 
-=======
-            if key == 'user':
-                continue
->>>>>>> 9f6a5695
             entry = {
                 'data': interface.to_json(),
                 'type': interface.get_alias(),
@@ -54,10 +49,7 @@
             'entries': attrs['entries'],
             'message': obj.message,
             'user': attrs['user'],
-<<<<<<< HEAD
-=======
             'context': obj.data.get('extra', {}),
->>>>>>> 9f6a5695
             'tags': obj.get_tags(),
             'platform': obj.platform,
             'dateCreated': obj.datetime,
