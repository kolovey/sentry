{% extends "sentry/groups/details.html" %}

{% load i18n %}
{% load sentry_helpers %}

{% block breadcrumb %}
    {{ block.super }}
<<<<<<< HEAD
    <li class="divider"></li>
    <li><a href="{% url sentry-group-event group.project.slug group.pk event.pk %}">Event at {{ event.datetime }} UTC</a></li>
=======
    <li class="divider">/</li>
    <li><a href="{% url sentry-group-event group.project.slug group.id event.id %}">Event at {{ event.datetime }} UTC</a></li>
>>>>>>> e78608c1
{% endblock %}

{% block inner %}
    {% include "sentry/partial/event_nav.html" %}

    <div class="btn-toolbar">
            <!-- We switch the ordering of events here as it makes more sense visually -->
        <a class="btn {% if not next_event %} disabled{% endif %}"{% if next_event %} href="{% url sentry-group-event group.project.slug group.id next_event.id %}"{% endif %}><span>{% trans "Newer Event" %}</span></a>
        <a class="btn pull-right {% if not prev_event %} disabled{% endif %}"{% if prev_event %} href="{% url sentry-group-event group.project.slug group.id prev_event.id %}"{% endif %}><span>{% trans "Older Event" %}</span></a>
    </div>

    <ul class="events no-counts">
        {% include "sentry/partial/_event.html" %}
    </ul>

    <br>

    {% if event.has_two_part_message %}
        <pre id="full-message">{{ event.message }}</pre>
    {% endif %}

    {% include "sentry/partial/_event_details.html" %}
{% endblock %}<|MERGE_RESOLUTION|>--- conflicted
+++ resolved
@@ -5,13 +5,8 @@
 
 {% block breadcrumb %}
     {{ block.super }}
-<<<<<<< HEAD
     <li class="divider"></li>
-    <li><a href="{% url sentry-group-event group.project.slug group.pk event.pk %}">Event at {{ event.datetime }} UTC</a></li>
-=======
-    <li class="divider">/</li>
     <li><a href="{% url sentry-group-event group.project.slug group.id event.id %}">Event at {{ event.datetime }} UTC</a></li>
->>>>>>> e78608c1
 {% endblock %}
 
 {% block inner %}
