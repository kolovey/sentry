# -*- coding: utf-8 -*-

from __future__ import absolute_import, print_function

import logging

from mock import patch

from django.conf import settings

from sentry.constants import MAX_CULPRIT_LENGTH, STATUS_RESOLVED
from sentry.event_manager import EventManager, get_hashes_for_event
from sentry.models import Event, Group, EventMapping
from sentry.testutils import TestCase


class EventManagerTest(TestCase):
    def make_event(self, **kwargs):
        result = {
            'event_id': 'a' * 32,
            'message': 'foo',
            'timestamp': 1403007314.570599,
            'level': logging.ERROR,
            'logger': 'default',
            'tags': [],
        }
        result.update(kwargs)
        return result

    @patch('sentry.signals.regression_signal.send')
    def test_broken_regression_signal(self, send):
        send.side_effect = Exception()

        manager = EventManager(self.make_event())
        event = manager.save(1)

        assert event.message == 'foo'
        assert event.project_id == 1

    @patch('sentry.event_manager.should_sample')
    def test_saves_event_mapping_when_sampled(self, should_sample):
        should_sample.return_value = True
        event_id = 'a' * 32

        manager = EventManager(self.make_event())
        event = manager.save(1)

        assert EventMapping.objects.filter(
            group=event.group, event_id=event_id).exists()

    @patch('sentry.models.group.GroupManager.add_tags')
    def test_tags_as_list(self, add_tags):
        manager = EventManager(self.make_event(tags=[('foo', 'bar')]))
        data = manager.normalize()

        assert data['tags'] == [('foo', 'bar')]

    @patch('sentry.models.group.GroupManager.add_tags')
    def test_tags_as_dict(self, add_tags):
        manager = EventManager(self.make_event(tags={'foo': 'bar'}))
        data = manager.normalize()

        assert data['tags'] == [('foo', 'bar')]

    def test_platform_is_saved(self):
        manager = EventManager(self.make_event(platform='python'))
        event = manager.save(1)

        group = event.group
        assert group.platform == 'python'
        assert event.platform == 'python'

    def test_dupe_message_id(self):
        event_id = 'a' * 32

        manager = EventManager(self.make_event(event_id='a' * 32))
        manager.save(1)

        assert Event.objects.count() == 1

        # ensure that calling it again doesn't raise a db error
        manager = EventManager(self.make_event(event_id='a' * 32))
        manager.save(1)

        assert Event.objects.count() == 1

    def test_updates_group(self):
        manager = EventManager(self.make_event(
            message='foo', event_id='a' * 32,
            checksum='a' * 32,
        ))
        event = manager.save(1)

        manager = EventManager(self.make_event(
            message='foo bar', event_id='b' * 32,
            checksum='a' * 32,
        ))
        with self.settings(CELERY_ALWAYS_EAGER=True):
            event2 = manager.save(1)

        group = Group.objects.get(id=event.group_id)

        assert group.times_seen == 2
        assert group.last_seen.replace(microsecond=0) == event.datetime.replace(microsecond=0)
        assert group.message == event2.message

    def test_unresolves_group(self):
        # N.B. EventManager won't unresolve the group unless the event2 has a
        # later timestamp than event1. MySQL doesn't support microseconds.
        manager = EventManager(self.make_event(
            event_id='a' * 32, checksum='a' * 32,
            timestamp=1403007314,
        ))
<<<<<<< HEAD
        with self.settings(CELERY_ALWAYS_EAGER=True):
            event = manager.save(1)
=======
        event = manager.save(1)
>>>>>>> 5e890aaa

        group = Group.objects.get(id=event.group_id)
        group.status = STATUS_RESOLVED
        group.save()
        assert group.is_resolved()

        manager = EventManager(self.make_event(
            event_id='b' * 32, checksum='a' * 32,
            timestamp=1403007345,
        ))
        event2 = manager.save(1)
        assert event.group_id == event2.group_id

        group = Group.objects.get(id=group.id)
        assert not group.is_resolved()

    @patch('sentry.event_manager.plugin_is_regression')
    def test_does_not_unresolve_group(self, plugin_is_regression):
        # N.B. EventManager won't unresolve the group unless the event2 has a
        # later timestamp than event1. MySQL doesn't support microseconds.
        plugin_is_regression.return_value = False

        manager = EventManager(self.make_event(
            event_id='a' * 32, checksum='a' * 32,
            timestamp=1403007314,
        ))
        with self.settings(CELERY_ALWAYS_EAGER=True):
            event = manager.save(1)

        group = Group.objects.get(id=event.group_id)
        group.status = STATUS_RESOLVED
        group.save()
        assert group.is_resolved()

        manager = EventManager(self.make_event(
            event_id='b' * 32, checksum='a' * 32,
            timestamp=1403007315,
        ))
        event2 = manager.save(1)
        assert event.group_id == event2.group_id

        group = Group.objects.get(id=group.id)
        assert group.is_resolved()

    @patch('sentry.models.Group.is_resolved')
    def test_unresolves_group_with_auto_resolve(self, mock_is_resolved):
        mock_is_resolved.return_value = False
        manager = EventManager(self.make_event(
            event_id='a' * 32, checksum='a' * 32,
            timestamp=1403007314,
        ))
        event = manager.save(1)

        mock_is_resolved.return_value = True
        manager = EventManager(self.make_event(
            event_id='b' * 32, checksum='a' * 32,
            timestamp=1403007414,
        ))
        event2 = manager.save(1)
        assert event.group_id == event2.group_id

        group = Group.objects.get(id=event.group.id)
        assert group.active_at == event2.datetime != event.datetime

    def test_long_culprit(self):
        manager = EventManager(self.make_event(
            culprit='x' * (MAX_CULPRIT_LENGTH + 1),
        ))
        data = manager.normalize()
        assert len(data['culprit']) == MAX_CULPRIT_LENGTH

    def test_long_message(self):
        manager = EventManager(self.make_event(
            message='x' * (settings.SENTRY_MAX_MESSAGE_LENGTH + 1),
        ))
        data = manager.normalize()
        assert len(data['message']) == settings.SENTRY_MAX_MESSAGE_LENGTH

    def test_default_version(self):
        manager = EventManager(self.make_event())
        data = manager.normalize()
        assert data['version'] == '5'

    def test_explicit_version(self):
        manager = EventManager(self.make_event(), '6')
        data = manager.normalize()
        assert data['version'] == '6'


class GetHashesFromEventTest(TestCase):
    @patch('sentry.interfaces.stacktrace.Stacktrace.compute_hashes')
    @patch('sentry.interfaces.http.Http.compute_hashes')
    def test_stacktrace_wins_over_http(self, http_comp_hash, stack_comp_hash):
        # this was a regression, and a very important one
        http_comp_hash.return_value = [['baz']]
        stack_comp_hash.return_value = [['foo', 'bar']]
        event = Event(
            data={
                'sentry.interfaces.Stacktrace': {
                    'frames': [{
                        'lineno': 1,
                        'filename': 'foo.py',
                    }],
                },
                'sentry.interfaces.Http': {
                    'url': 'http://example.com'
                },
            },
            message='Foo bar',
        )
        checksums = get_hashes_for_event(event)
        assert len(checksums) == 1
        checksum = checksums[0]
        stack_comp_hash.assert_called_once_with()
        assert not http_comp_hash.called
        assert checksum == '3858f62230ac3c915f300c664312c63f'<|MERGE_RESOLUTION|>--- conflicted
+++ resolved
@@ -111,12 +111,8 @@
             event_id='a' * 32, checksum='a' * 32,
             timestamp=1403007314,
         ))
-<<<<<<< HEAD
         with self.settings(CELERY_ALWAYS_EAGER=True):
             event = manager.save(1)
-=======
-        event = manager.save(1)
->>>>>>> 5e890aaa
 
         group = Group.objects.get(id=event.group_id)
         group.status = STATUS_RESOLVED
@@ -168,14 +164,16 @@
             event_id='a' * 32, checksum='a' * 32,
             timestamp=1403007314,
         ))
-        event = manager.save(1)
+        with self.settings(CELERY_ALWAYS_EAGER=True):
+            event = manager.save(1)
 
         mock_is_resolved.return_value = True
         manager = EventManager(self.make_event(
             event_id='b' * 32, checksum='a' * 32,
             timestamp=1403007414,
         ))
-        event2 = manager.save(1)
+        with self.settings(CELERY_ALWAYS_EAGER=True):
+            event2 = manager.save(1)
         assert event.group_id == event2.group_id
 
         group = Group.objects.get(id=event.group.id)
